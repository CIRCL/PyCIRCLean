#!/usr/bin/env python
# -*- coding: utf-8 -*-
import os
import mimetypes
import shlex
import subprocess
import time
import zipfile

import oletools.oleid
import olefile
import officedissector

import warnings
from PIL import Image
<<<<<<< HEAD
from PIL.ExifTags import TAGS, GPSTAGS
=======
>>>>>>> 53e45703
from PIL import PngImagePlugin

from pdfid import PDFiD, cPDFiD

from kittengroomer import FileBase, KittenGroomerBase, main

SEVENZ = '/usr/bin/7z'


# Prepare application/<subtype>
mimes_ooxml = ['vnd.openxmlformats-officedocument.']
mimes_office = ['msword', 'vnd.ms-']
mimes_libreoffice = ['vnd.oasis.opendocument']
mimes_rtf = ['rtf', 'richtext']
mimes_pdf = ['pdf', 'postscript']
mimes_xml = ['xml']
mimes_ms = ['dosexec']
mimes_compressed = ['zip', 'rar', 'bzip2', 'lzip', 'lzma', 'lzop',
                    'xz', 'compress', 'gzip', 'tar']
mimes_data = ['octet-stream']

# Prepare image/<subtype>
mimes_exif = ['image/jpeg', 'image/tiff']
mimes_png = ['image/png']

# Mime types we can pull metadata from
mimes_metadata = ['image/jpeg', 'image/tiff', 'image/png']

# Aliases
aliases = {
    # Win executables
    'application/x-msdos-program': 'application/x-dosexec',
    'application/x-dosexec': 'application/x-msdos-program'
}

# Sometimes, mimetypes.guess_type is giving unexpected results, such as for the .tar.gz files:
# In [12]: mimetypes.guess_type('toot.tar.gz', strict=False)
# Out[12]: ('application/x-tar', 'gzip')
# It works as expected if you do mimetypes.guess_type('application/gzip', strict=False)
propertype = {'.gz': 'application/gzip'}

# Commonly used malicious extensions
# Sources: http://www.howtogeek.com/137270/50-file-extensions-that-are-potentially-dangerous-on-windows/
# https://github.com/wiregit/wirecode/blob/master/components/core-settings/src/main/java/org/limewire/core/settings/FilterSettings.java
mal_ext = (
    # Applications
    ".exe", ".pif", ".application", ".gadget", ".msi", ".msp", ".com", ".scr",
    ".hta", ".cpl", ".msc", ".jar",
    # Scripts
    ".bat", ".cmd", ".vb", ".vbs", ".vbe", ".js", ".jse", ".ws", ".wsf",
    ".wsc", ".wsh", ".ps1", ".ps1xml", ".ps2", ".ps2xml", ".psc1", ".psc2",
    ".msh", ".msh1", ".msh2", ".mshxml", ".msh1xml", ".msh2xml",
    # Shortcuts
    ".scf", ".lnk", ".inf",
    # Other
    ".reg", "dll",
    # Office macro (OOXML with macro enabled)
    ".docm", ".dotm", ".xlsm", ".xltm", ".xlam", ".pptm", ".potm", ".ppam",
    ".ppsm", ".sldm",
    # banned from wirecode
    ".asf", ".asx", ".au", ".htm", ".html", ".mht", ".vbs",
    ".wax", ".wm", ".wma", ".wmd", ".wmv", ".wmx", ".wmz", ".wvx",
)


class File(FileBase):

    def __init__(self, src_path, dst_path):
        ''' Init file object, set the mimetype '''
        super(File, self).__init__(src_path, dst_path)

        self.is_recursive = False
        if not self.has_mimetype():
            # No mimetype, should not happen.
            self.make_dangerous()

        if not self.has_extension():
            self.make_dangerous()

        if self.extension in mal_ext:
            self.log_details.update({'malicious_extension': self.extension})
            self.make_dangerous()

        if self.is_dangerous():
            return

        self.log_details.update({'maintype': self.main_type,
                                 'subtype': self.sub_type,
                                 'extension': self.extension})

        # Check correlation known extension => actual mime type
        if propertype.get(self.extension) is not None:
            expected_mimetype = propertype.get(self.extension)
        else:
            expected_mimetype, encoding = mimetypes.guess_type(self.src_path, strict=False)
            if aliases.get(expected_mimetype) is not None:
                expected_mimetype = aliases.get(expected_mimetype)

        is_known_extension = self.extension in mimetypes.types_map.keys()
        if is_known_extension and expected_mimetype != self.mimetype:
            self.log_details.update({'expected_mimetype': expected_mimetype})
            self.make_dangerous()

        # check correlation actual mime type => known extensions
        if aliases.get(self.mimetype) is not None:
            mimetype = aliases.get(self.mimetype)
        else:
            mimetype = self.mimetype

        expected_extensions = mimetypes.guess_all_extensions(mimetype, strict=False)
        if expected_extensions:
            if len(self.extension) > 0 and self.extension not in expected_extensions:
                self.log_details.update({'expected_extensions': expected_extensions})
                self.make_dangerous()
        else:
            # there are no known extensions associated to this mimetype.
            pass

    def has_metadata(self):
        if self.mimetype in mimes_metadata:
            return True
        return False


class KittenGroomerFileCheck(KittenGroomerBase):

    def __init__(self, root_src=None, root_dst=None, max_recursive=5, debug=False):
        '''
            Initialize the basics of the conversion process
        '''
        if root_src is None:
            root_src = os.path.join(os.sep, 'media', 'src')
        if root_dst is None:
            root_dst = os.path.join(os.sep, 'media', 'dst')
        super(KittenGroomerFileCheck, self).__init__(root_src, root_dst, debug)

        self.recursive = 0
        self.max_recursive = max_recursive

        subtypes_apps = [
            (mimes_office, self._winoffice),
            (mimes_ooxml, self._ooxml),
            (mimes_rtf, self.text),
            (mimes_libreoffice, self._libreoffice),
            (mimes_pdf, self._pdf),
            (mimes_xml, self.text),
            (mimes_ms, self._executables),
            (mimes_compressed, self._archive),
            (mimes_data, self._binary_app),
        ]
        self.subtypes_application = self._init_subtypes_application(subtypes_apps)

        types_metadata = [
            (mimes_exif, self._metadata_exif),
            (mimes_png, self._metadata_png),
        ]
        self.metadata_processing_options = self._init_subtypes_application(types_metadata)
        
        self.mime_processing_options = {
            'text': self.text,
            'audio': self.audio,
            'image': self.image,
            'video': self.video,
            'application': self.application,
            'example': self.example,
            'message': self.message,
            'model': self.model,
            'multipart': self.multipart,
            'inode': self.inode,
        }

    # ##### Helpers #####
    def _init_subtypes_application(self, subtypes_application):
        '''
            Create the Dict to pick the right function based on the sub mime type
        '''
        to_return = {}
        for list_subtypes, fct in subtypes_application:
            for st in list_subtypes:
                to_return[st] = fct
        return to_return

    def _print_log(self):
        '''
            Print the logs related to the current file being processed
        '''
        tmp_log = self.log_name.fields(**self.cur_file.log_details)
        if self.cur_file.is_dangerous():
            tmp_log.warning(self.cur_file.log_string)
        elif self.cur_file.log_details.get('unknown') or self.cur_file.log_details.get('binary'):
            tmp_log.info(self.cur_file.log_string)
        else:
            tmp_log.debug(self.cur_file.log_string)

    def _run_process(self, command_line, timeout=0, background=False):
        '''Run subprocess, wait until it finishes'''
        if timeout != 0:
            deadline = time.time() + timeout
        else:
            deadline = None
        args = shlex.split(command_line)
        with open(self.log_debug_err, 'ab') as stderr, open(self.log_debug_out, 'ab') as stdout:
            p = subprocess.Popen(args, stdout=stdout, stderr=stderr)
        if background:
            # This timer is here to make sure the unoconv listener is properly started.
            time.sleep(10)
            return True
        while True:
            code = p.poll()
            if code is not None:
                break
            if deadline is not None and time.time() > deadline:
                p.kill()
                break
            time.sleep(1)
        return True

    #######################

    # ##### Discarded mime types, reason in the comments ######
    def inode(self):
        ''' Usually empty file. No reason (?) to copy it on the dest key'''
        if self.cur_file.is_symlink():
            self.cur_file.log_string += 'Symlink to {}'.format(self.log_details['symlink'])
        else:
            self.cur_file.log_string += 'Inode file'

    def unknown(self):
        ''' This main type is unknown, that should not happen '''
        self.cur_file.log_string += 'Unknown file'

    # ##### Threated as malicious, no reason to have it on a USB key ######
    def example(self):
        '''Way to process example file'''
        self.cur_file.log_string += 'Example file'
        self.cur_file.make_dangerous()
        self._safe_copy()

    def message(self):
        '''Way to process message file'''
        self.cur_file.log_string += 'Message file'
        self.cur_file.make_dangerous()
        self._safe_copy()

    def model(self):
        '''Way to process model file'''
        self.cur_file.log_string += 'Model file'
        self.cur_file.make_dangerous()
        self._safe_copy()

    def multipart(self):
        '''Way to process multipart file'''
        self.cur_file.log_string += 'Multipart file'
        self.cur_file.make_dangerous()
        self._safe_copy()

    #######################

    # ##### Converted ######
    def text(self):
        ''' LibreOffice should be able to open all the files '''
        for r in mimes_rtf:
            if r in self.cur_file.sub_type:
                self.cur_file.log_string += 'Rich Text file'
                # TODO: need a way to convert it to plain text
                self.cur_file.force_ext('.txt')
                self._safe_copy()
        else:
            self.cur_file.log_string += 'Text file'
            self.cur_file.force_ext('.txt')
            self._safe_copy()

    def application(self):
        ''' Everything can be there, using the subtype to decide '''
        for subtype, fct in self.subtypes_application.items():
            if subtype in self.cur_file.sub_type:
                fct()
                self.cur_file.log_string += 'Application file'
                return
        self.cur_file.log_string += 'Unknown Application file'
        self._unknown_app()

    def _executables(self):
        '''Way to process executable file'''
        self.cur_file.add_log_details('processing_type', 'executable')
        self.cur_file.make_dangerous()
        self._safe_copy()

    def _winoffice(self):
        self.cur_file.add_log_details('processing_type', 'WinOffice')
        # Try as if it is a valid document
        oid = oletools.oleid.OleID(self.cur_file.src_path)
        if not olefile.isOleFile(self.cur_file.src_path):
            # Manual processing, may already count as suspicious
            try:
                ole = olefile.OleFileIO(self.cur_file.src_path, raise_defects=olefile.DEFECT_INCORRECT)
            except:
                self.cur_file.add_log_details('not_parsable', True)
                self.cur_file.make_dangerous()
            if ole.parsing_issues:
                self.cur_file.add_log_details('parsing_issues', True)
                self.cur_file.make_dangerous()
            else:
                if ole.exists('macros/vba') or ole.exists('Macros') \
                        or ole.exists('_VBA_PROJECT_CUR') or ole.exists('VBA'):
                    self.cur_file.add_log_details('macro', True)
                    self.cur_file.make_dangerous()
        else:
            indicators = oid.check()
            # Encrypted ban be set by multiple checks on the script
            if oid.encrypted.value:
                self.cur_file.add_log_details('encrypted', True)
                self.cur_file.make_dangerous()
            if oid.macros.value or oid.ole.exists('macros/vba') or oid.ole.exists('Macros') \
                    or oid.ole.exists('_VBA_PROJECT_CUR') or oid.ole.exists('VBA'):
                self.cur_file.add_log_details('macro', True)
                self.cur_file.make_dangerous()
            for i in indicators:
                if i._id == 'ObjectPool' and i.value:
                    # FIXME: Is it suspicious?
                    self.cur_file.add_log_details('objpool', True)
                elif i._id == 'flash' and i.value:
                    self.cur_file.add_log_details('flash', True)
                    self.cur_file.make_dangerous()
        self._safe_copy()

    def _ooxml(self):
        self.cur_file.add_log_details('processing_type', 'ooxml')
        doc = officedissector.doc.Document(self.cur_file.src_path)
        # There are probably other potentially malicious features:
        # fonts, custom props, custom XML
        if doc.is_macro_enabled or len(doc.features.macros) > 0:
            self.cur_file.add_log_details('macro', True)
            self.cur_file.make_dangerous()
        if len(doc.features.embedded_controls) > 0:
            self.cur_file.add_log_details('activex', True)
            self.cur_file.make_dangerous()
        if len(doc.features.embedded_objects) > 0:
            # Exploited by CVE-2014-4114 (OLE)
            self.cur_file.add_log_details('embedded_obj', True)
            self.cur_file.make_dangerous()
        if len(doc.features.embedded_packages) > 0:
            self.cur_file.add_log_details('embedded_pack', True)
            self.cur_file.make_dangerous()
        self._safe_copy()

    def _libreoffice(self):
        self.cur_file.add_log_details('processing_type', 'libreoffice')
        # As long as there ar no way to do a sanity check on the files => dangerous
        try:
            lodoc = zipfile.ZipFile(self.cur_file.src_path, 'r')
        except:
            self.cur_file.add_log_details('invalid', True)
            self.cur_file.make_dangerous()
        for f in lodoc.infolist():
            fname = f.filename.lower()
            if fname.startswith('script') or fname.startswith('basic') or \
                    fname.startswith('object') or fname.endswith('.bin'):
                self.cur_file.add_log_details('macro', True)
                self.cur_file.make_dangerous()
        self._safe_copy()

    def _pdf(self):
        '''Way to process PDF file'''
        self.cur_file.add_log_details('processing_type', 'pdf')
        xmlDoc = PDFiD(self.cur_file.src_path)
        oPDFiD = cPDFiD(xmlDoc, True)
        # TODO: other keywords?
        if oPDFiD.encrypt > 0:
            self.cur_file.add_log_details('encrypted', True)
            self.cur_file.make_dangerous()
        if oPDFiD.js > 0 or oPDFiD.javascript > 0:
            self.cur_file.add_log_details('javascript', True)
            self.cur_file.make_dangerous()
        if oPDFiD.aa > 0 or oPDFiD.openaction > 0:
            self.cur_file.add_log_details('openaction', True)
            self.cur_file.make_dangerous()
        if oPDFiD.richmedia > 0:
            self.cur_file.add_log_details('flash', True)
            self.cur_file.make_dangerous()
        if oPDFiD.launch > 0:
            self.cur_file.add_log_details('launch', True)
            self.cur_file.make_dangerous()

    def _archive(self):
        '''Way to process Archive'''
        self.cur_file.add_log_details('processing_type', 'archive')
        self.cur_file.is_recursive = True
        self.cur_file.log_string += 'Archive extracted, processing content.'
        tmpdir = self.cur_file.dst_path + '_temp'
        self._safe_mkdir(tmpdir)
        extract_command = '{} -p1 x "{}" -o"{}" -bd -aoa'.format(SEVENZ, self.cur_file.src_path, tmpdir)
        self._run_process(extract_command)
        self.recursive += 1
        self.tree(tmpdir)
        self.processdir(tmpdir, self.cur_file.dst_path)
        self.recursive -= 1
        self._safe_rmtree(tmpdir)

    def _unknown_app(self):
        '''Way to process an unknown file'''
        self.cur_file.make_unknown()
        self._safe_copy()

    def _binary_app(self):
        '''Way to process an unknown binary file'''
        self.cur_file.make_binary()
        self._safe_copy()

    #######################
    # Metadata extractors
    def _metadata_exif(self, metadataFile):
<<<<<<< HEAD
        img = Image.open(self.cur_file.src_path)
        exif = img._getexif().items()
        md = {}
        
        for tag, value in exif:
            decoded = TAGS[tag]
            if "GPSInfo" == decoded:
                for t in value:
                    md[GPSTAGS[t]] = value[t]
            else:
                md[decoded] = value

        for tag in sorted(md.keys()):
            if tag not in ('JPEGThumbnail', 'TIFFThumbnail', 'EXIF MakerNote'):
                metadataFile.write("Key: {}\tValue: {}\n".format(tag, md[tag]))
        self.cur_file.add_log_details('metadata', 'exif')
        img.close()


    def _metadata_png(self, metadataFile):
        img = Image.open(self.cur_file.src_path)
        for tag in sorted(img.info.keys()):
            metadataFile.write("Key: {}\tValue: {}\n".format(tag, img.info[tag]))
        self.cur_file.add_log_details('metadata', 'png')
        img.close()


    def extract_metadata(self):
        metadataFile = self._safe_metadata_split(".metadata.txt")
        self.metadata_processing_options.get(self.cur_file.mimetype)(metadataFile)
        metadataFile.close()

=======
        img = open(self.cur_file.src_path, 'rb')
        tags = None
        
        try:
            tags = exifread.process_file(img, debug=True)
        except Exception as e:
            print("Error while trying to grab full metadata for file {}; retrying for partial data.".format(self.cur_file.src_path))
            print(e)
        if tags == None:
            try:
                tags = exifread.process_file(img, debug=True)
            except Exception as e:
                print("Failed to get any metadata for file {}.".format(self.cur_file.src_path))
                print(e)
                img.close()
                return False
                  
        for tag in sorted(tags.keys()):
            # These are long and obnoxious/binary
            if tag not in ('JPEGThumbnail', 'TIFFThumbnail'):
                printable = str(tags[tag])

                #Exifreader truncates data.
                if len(printable) > 25 and printable.endswith(", ... ]"):
                    value = tags[tag].values
                    if isinstance(value, basestring):
                        printable = value
                    else:
                        printable = str(value)
                metadataFile.write("Key: {}\tValue: {}\n".format(tag, printable))
        self.cur_file.add_log_details('metadata', 'exif')
        img.close()
        return True

    def _metadata_png(self, metadataFile):
        warnings.simplefilter('error', Image.DecompressionBombWarning)
        try:
            img = Image.open(self.cur_file.src_path)
            for tag in sorted(img.info.keys()):
                # These are long and obnoxious/binary
                if tag not in ('icc_profile'):
                    metadataFile.write("Key: {}\tValue: {}\n".format(tag, img.info[tag]))
            self.cur_file.add_log_details('metadata', 'png')
            img.close()
        # Catch decompression bombs
        except Exception as e:
            print("Caught exception processing metadata for {}".format(self.cur_file.src_path))
            print(e)
            self.cur_file.make_dangerous()
            self._safe_copy()
            return False


    def extract_metadata(self):
        metadataFile = self._safe_metadata_split(".metadata.txt")
        success = self.metadata_processing_options.get(self.cur_file.mimetype)(metadataFile)
        metadataFile.close()
        if not success:
            pass #FIXME Delete empty metadata file

>>>>>>> 53e45703
    #######################
    # ##### Not converted, checking the mime type ######
    def audio(self):
        '''Way to process an audio file'''
        self.cur_file.log_string += 'Audio file'
        self._media_processing()

        
    def image(self):
        '''Way to process an image'''
        if self.cur_file.has_metadata():
            self.extract_metadata()

        ## FIXME make sure this works for png, gif, tiff
        # Create a temp directory
        dst_dir, filename = os.path.split(self.cur_file.dst_path)
        tmpdir = os.path.join(dst_dir, 'temp')
        tmppath = os.path.join(tmpdir, filename)
        self._safe_mkdir(tmpdir)

        # Do our image conversions
        warnings.simplefilter('error', Image.DecompressionBombWarning)
        try:
            imIn = Image.open(self.cur_file.src_path)
            imOut = Image.frombytes(imIn.mode, imIn.size, imIn.tobytes())
            imOut.save(tmppath)

            #Copy the file back out and cleanup
            self._safe_copy(tmppath)
            self._safe_rmtree(tmpdir)
            
        # Catch decompression bombs
        except Exception as e:
<<<<<<< HEAD
=======
            print("Caught exception (possible decompression bomb?) while translating file {}.".format(self.cur_file.src_path))
>>>>>>> 53e45703
            print(e)
            self.cur_file.make_dangerous()
            self._safe_copy()

        self.cur_file.log_string += 'Image file'
        self.cur_file.add_log_details('processing_type', 'image')


    def video(self):
        '''Way to process a video'''
        self.cur_file.log_string += 'Video file'
        self._media_processing()

    def _media_processing(self):
        '''Generic way to process all the media files'''
        self.cur_file.add_log_details('processing_type', 'media')
        self._safe_copy()

    #######################

    def processdir(self, src_dir=None, dst_dir=None):
        '''
            Main function doing the processing
        '''
        if src_dir is None:
            src_dir = self.src_root_dir
        if dst_dir is None:
            dst_dir = self.dst_root_dir

        if self.recursive > 0:
            self._print_log()

        if self.recursive >= self.max_recursive:
            self.cur_log.warning('ARCHIVE BOMB.')
            self.cur_log.warning('The content of the archive contains recursively other archives.')
            self.cur_log.warning('This is a bad sign so the archive is not extracted to the destination key.')
            self._safe_rmtree(src_dir)
            if src_dir.endswith('_temp'):
                archbomb_path = src_dir[:-len('_temp')]
                self._safe_remove(archbomb_path)

        for srcpath in self._list_all_files(src_dir):
            self.cur_file = File(srcpath, srcpath.replace(src_dir, dst_dir))

            self.log_name.info('Processing {} ({}/{})', srcpath.replace(src_dir + '/', ''),
                               self.cur_file.main_type, self.cur_file.sub_type)
            if not self.cur_file.is_dangerous():
                self.mime_processing_options.get(self.cur_file.main_type, self.unknown)()
            else:
                self._safe_copy()
            if not self.cur_file.is_recursive:
                self._print_log()

if __name__ == '__main__':
    main(KittenGroomerFileCheck, 'Generic version of the KittenGroomer. Convert and rename files.')<|MERGE_RESOLUTION|>--- conflicted
+++ resolved
@@ -12,11 +12,8 @@
 import officedissector
 
 import warnings
+import exifread
 from PIL import Image
-<<<<<<< HEAD
-from PIL.ExifTags import TAGS, GPSTAGS
-=======
->>>>>>> 53e45703
 from PIL import PngImagePlugin
 
 from pdfid import PDFiD, cPDFiD
@@ -429,40 +426,6 @@
     #######################
     # Metadata extractors
     def _metadata_exif(self, metadataFile):
-<<<<<<< HEAD
-        img = Image.open(self.cur_file.src_path)
-        exif = img._getexif().items()
-        md = {}
-        
-        for tag, value in exif:
-            decoded = TAGS[tag]
-            if "GPSInfo" == decoded:
-                for t in value:
-                    md[GPSTAGS[t]] = value[t]
-            else:
-                md[decoded] = value
-
-        for tag in sorted(md.keys()):
-            if tag not in ('JPEGThumbnail', 'TIFFThumbnail', 'EXIF MakerNote'):
-                metadataFile.write("Key: {}\tValue: {}\n".format(tag, md[tag]))
-        self.cur_file.add_log_details('metadata', 'exif')
-        img.close()
-
-
-    def _metadata_png(self, metadataFile):
-        img = Image.open(self.cur_file.src_path)
-        for tag in sorted(img.info.keys()):
-            metadataFile.write("Key: {}\tValue: {}\n".format(tag, img.info[tag]))
-        self.cur_file.add_log_details('metadata', 'png')
-        img.close()
-
-
-    def extract_metadata(self):
-        metadataFile = self._safe_metadata_split(".metadata.txt")
-        self.metadata_processing_options.get(self.cur_file.mimetype)(metadataFile)
-        metadataFile.close()
-
-=======
         img = open(self.cur_file.src_path, 'rb')
         tags = None
         
@@ -523,7 +486,6 @@
         if not success:
             pass #FIXME Delete empty metadata file
 
->>>>>>> 53e45703
     #######################
     # ##### Not converted, checking the mime type ######
     def audio(self):
@@ -557,10 +519,7 @@
             
         # Catch decompression bombs
         except Exception as e:
-<<<<<<< HEAD
-=======
             print("Caught exception (possible decompression bomb?) while translating file {}.".format(self.cur_file.src_path))
->>>>>>> 53e45703
             print(e)
             self.cur_file.make_dangerous()
             self._safe_copy()
